--- conflicted
+++ resolved
@@ -64,10 +64,4 @@
         sys.exit(1)
 
     cmd = commands.get(args.command)
-<<<<<<< HEAD
-    notify('# running sourmash subcommand: %s' % args.command,
-           file=sys.stderr)
-    return cmd(sys.argv[2:])
-=======
-    cmd(sys.argv[2:])
->>>>>>> 83785189
+    return cmd(sys.argv[2:])